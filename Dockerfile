FROM alpine:3.12.0
RUN apk add --no-cache python2 git openssh-client curl gcc python2-dev musl-dev libffi-dev openssl-dev make jq && \
    curl https://bootstrap.pypa.io/get-pip.py -o get-pip.py && \
    python get-pip.py && \
    rm get-pip.py && \
    pip install --no-cache-dir cloudify==5.0.5.1 awscli && \
<<<<<<< HEAD
    rm -rf ~/.cache
=======
    rm -rf ~/.cache
COPY resources/cfyci.py /usr/local/bin/cfyci
>>>>>>> a7ca98f9
<|MERGE_RESOLUTION|>--- conflicted
+++ resolved
@@ -4,9 +4,5 @@
     python get-pip.py && \
     rm get-pip.py && \
     pip install --no-cache-dir cloudify==5.0.5.1 awscli && \
-<<<<<<< HEAD
     rm -rf ~/.cache
-=======
-    rm -rf ~/.cache
-COPY resources/cfyci.py /usr/local/bin/cfyci
->>>>>>> a7ca98f9
+COPY resources/cfyci.py /usr/local/bin/cfyci