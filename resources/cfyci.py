#!/usr/bin/env python

"""
Wrapper script for executing Cloudify operations from CI/CD products.
It uses a combination of CLI and REST API calls with the intention of
making the usage of Cloudify from CI/CD products as effortless as possible.
"""
from __future__ import print_function

import argparse
import json
import httplib
import io
import logging
import os
import subprocess
import sys
import time
import tempfile
import urllib3

from string import Template

import yaml

from cloudify_cli.constants import (
    CLOUDIFY_USERNAME_ENV,
    CLOUDIFY_PASSWORD_ENV,
    CLOUDIFY_TENANT_ENV,
    DEFAULT_TENANT_NAME
)
from cloudify_cli.logger import get_events_logger
from cloudify_cli.env import CLOUDIFY_WORKDIR, get_ssl_trust_all
from cloudify_cli.execution_events_fetcher import wait_for_execution
from cloudify_rest_client.client import CloudifyClient, DEFAULT_PROTOCOL, SECURED_PROTOCOL
from cloudify_rest_client.executions import Execution
from cloudify_rest_client.exceptions import CloudifyClientError

logger_debug = str(os.environ.get('CFYCI_DEBUG', False)).lower() == 'true'
logging.basicConfig(
    stream=sys.stderr,
    level=logging.DEBUG if logger_debug else logging.INFO,
    format="%(message)s")
logger = logging.getLogger('cfy-ci')

IS_GITHUB = 'GITHUB_RUN_ID' in os.environ

OMITTED_ARG = "-"
CLOUDIFY_HOST_ENV = "CLOUDIFY_HOST"
CLOUDIFY_SSL_ENV = "CLOUDIFY_SSL"
DEPLOYMENT_DELETE_TIMEOUT_DEFAULT = 120
# Time, in seconds, to wait for deployment deletion
DEPLOYMENT_DELETE_TIMEOUT = int(os.environ.get(
    'DEPLOYMENT_DELETE_TIMEOUT', str(DEPLOYMENT_DELETE_TIMEOUT_DEFAULT)))


def read_json_or_yaml(path):
    # We assume here, of course, that any JSON file is also a YAML file.
    with io.open(path, 'r', encoding='UTF-8') as f:
        return yaml.load(f)


def _use_ssl():
    """
    Determines if SSL should be used when communicating with Cloudify Manager.
    SSL will be used unless the `CLOUDIFY_SSL` environment variable is defined
    to the value "false" (case-insensitive).
    """
    return os.environ.get(CLOUDIFY_SSL_ENV, '').lower() != 'false'


<<<<<<< HEAD
def _cfy_cli_inner(cmdline):
=======
def _cfy_cli_inner(cmdline, shell=False, capture_stdout=False):
>>>>>>> a52e08ce
    """
    Lowest layer of calling the Cloudify CLI.
    Typically, you would want to call "_cfy_cli" instead of this one.
    """
    env = dict(os.environ)
    if CLOUDIFY_TENANT_ENV not in env:
        env[CLOUDIFY_TENANT_ENV] = DEFAULT_TENANT_NAME
    # If "trust all" is in effect, then disable this warning and
    # assume the user knows what they're doing.
    if _use_ssl() and get_ssl_trust_all():
        env['PYTHONWARNINGS'] = "ignore:Unverified HTTPS request"
<<<<<<< HEAD
    full_cmdline = ['cfy']
    full_cmdline.extend(cmdline)
    logger.info("Running: %s", full_cmdline)
    subprocess.check_call(full_cmdline, env=env)
=======
    if shell:
        full_cmdline = "cfy {}".format(cmdline)
    else:
        full_cmdline = ['cfy']
        full_cmdline.extend(cmdline)
    logger.info("Running: %s", full_cmdline)
    if capture_stdout:
        stdout_contents = subprocess.check_output(full_cmdline, env=env, shell=shell)
    else:
        subprocess.check_call(full_cmdline, env=env, shell=shell)
        stdout_contents = None
    return stdout_contents


def _init_profile():
    manager_host = os.environ[CLOUDIFY_HOST_ENV]
    manager_user = os.environ[CLOUDIFY_USERNAME_ENV]

    init_cmdline = [
        'profile', 'use', manager_host
    ]
    if _use_ssl():
        init_cmdline.append('--ssl')

    logger.info("Initializing; host=%s, user=%s", manager_host, manager_user)
    _cfy_cli_inner(init_cmdline)
    logger.info("Profile created successfully")


def _cfy_cli(cmdline, shell=False, capture_stdout=False):
    """
    Use this in order to call the CLI. It checks first to see if a profile needs
    to be created, and creates one if so.
    """
    if not os.path.isdir(CLOUDIFY_WORKDIR):
        logger.info("First-time CLI invocation; creating CLI profile")
        _init_profile()
    return _cfy_cli_inner(cmdline, shell=shell, capture_stdout=capture_stdout)
>>>>>>> a52e08ce


def _init_profile():
    manager_host = os.environ[CLOUDIFY_HOST_ENV]
    manager_user = os.environ[CLOUDIFY_USERNAME_ENV]
    manager_tenant = os.environ.get(CLOUDIFY_TENANT_ENV, DEFAULT_TENANT_NAME)

    init_cmdline = [
        'profile', 'use', manager_host,
        '-t', manager_tenant
    ]
    if _use_ssl():
        init_cmdline.append('--ssl')

    logger.info("Initializing; host=%s, user=%s, tenant=%s", manager_host, manager_user, manager_tenant)
    _cfy_cli_inner(init_cmdline)
    logger.info("Profile created successfully")


def _cfy_cli(cmdline):
    """
    Use this in order to call the CLI. It checks first to see if a profile needs
    to be created, and creates one if so.
    """
    if not os.path.isdir(CLOUDIFY_WORKDIR):
        logger.info("First-time CLI invocation; creating CLI profile")
        _init_profile()
    _cfy_cli_inner(cmdline)


def with_client(func):
    """
    This wrapper is needed because of a limitation in the CLI's "pass_client" decorator:
    It can't be used from within the same Python process that initialized the profile
    to begin with. In other words, "pass_client" will only work if it is used in an
    invocation *after* "initialize()" was called.
    """
    def wrapper(*args, **kwargs):
        manager_host = os.environ[CLOUDIFY_HOST_ENV]
        manager_user = os.environ[CLOUDIFY_USERNAME_ENV]
        manager_password = os.environ[CLOUDIFY_PASSWORD_ENV]
        manager_tenant = os.environ.get(CLOUDIFY_TENANT_ENV, DEFAULT_TENANT_NAME)
        use_ssl = _use_ssl()
        ssl_trust_all = get_ssl_trust_all()
        # If user wants to trust all certificates, then disable the warning
        # about it and assume (and hope) they know what they're doing.
        if use_ssl and ssl_trust_all:
            urllib3.disable_warnings(urllib3.exceptions.InsecureRequestWarning)
        client = CloudifyClient(
            host=manager_host,
            username=manager_user,
            password=manager_password,
            tenant=manager_tenant,
            protocol=SECURED_PROTOCOL if use_ssl else DEFAULT_PROTOCOL,
            trust_all=ssl_trust_all
        )
        kwargs['client'] = client
        return func(*args, **kwargs)

    return wrapper


def upload_blueprint(name, path):
    _cfy_cli([
        'blueprints', 'upload', path, '-b', name
    ])


def wait_for_and_validate_execution(client, execution):
    execution = wait_for_execution(
        client, execution, get_events_logger(False), True, timeout=None, logger=logger)
    if execution.status != Execution.TERMINATED:
        raise Exception(
            "Unexpected status of execution {}: {} (expected: {})".format(
                execution.id, execution.status, Execution.TERMINATED))
    return execution


@with_client
def _create_deployment(name, blueprint_name, inputs, client):
    cmdline = [
        'deployments', 'create', name, '-b', blueprint_name
    ]
    # Handle the inputs: if a string - treat as a path to inputs file.
    # If a dict - treat as actual inputs and use a temporary file to hold them.
    temp_inputs_file = None
    if inputs:
        if type(inputs) == dict:
            with tempfile.NamedTemporaryFile(suffix=".yaml", delete=False) as temp_inputs_file:
                logger.info("Created temporary file for inputs: %s", temp_inputs_file.name)
                yaml.safe_dump(inputs, temp_inputs_file)
                inputs_file_name = temp_inputs_file.name
        elif type(inputs) == str:
            inputs_file_name = inputs
        else:
            raise Exception(
                "Unhandled inputs type: {}; should be either a dictionary (containing inputs) "
                "or a string (containing a path to a file)".format(type(inputs)))
        cmdline.extend(['-i', inputs_file_name])
    try:
        _cfy_cli(cmdline)
    finally:
        if temp_inputs_file:
            logger.info("Deleting temporary file: %s", temp_inputs_file.name)
            os.remove(temp_inputs_file.name)
    # Now wait until the deployment deletion ended.
    # Since there's no way to get the execution ID of the deployment creation,
    # we need to look it up (see https://cloudifysource.atlassian.net/browse/CY-2385).
    executions = client.executions.list(deployment_id=name)
    if len(executions) != 1:
        raise Exception(
            "Unexpected number of executions for deployment "
            "'{}': {} (should be 1)".format(name, len(executions)))
    wait_for_and_validate_execution(client, executions[0])


def _start_and_follow_execution(client, deployment_id, workflow_id, parameters):
    # Use REST here, because "cfy executions start" ends with a zero
    # even if the execution fails.
    execution = client.executions.start(deployment_id, workflow_id, parameters)
    wait_for_and_validate_execution(client, execution)


@with_client
def install(name, client):
    _start_and_follow_execution(client, name, 'install', None)


@with_client
def uninstall(name, ignore_failure, client):
    _start_and_follow_execution(client, name, 'uninstall', {
        'ignore_failure': ignore_failure
    })


@with_client
def _delete_deployment(name, client):
    _cfy_cli([
        'deployments', 'delete', name
    ])
    # Wait until the deployment is actually deleted, as "cfy deployments delete"
    # is asynchronous.
    ended = False
    initial_time = time.time()
    while time.time() < initial_time + DEPLOYMENT_DELETE_TIMEOUT:
        logger.info(
            "Waiting for the deployment to be deleted (timeout in %d seconds)...",
            initial_time + DEPLOYMENT_DELETE_TIMEOUT - time.time())
        try:
            client.deployments.get(name)
            time.sleep(1)
        except CloudifyClientError as ex:
            if ex.status_code == httplib.NOT_FOUND:
                logger.info("Deployment deleted")
                ended = True
                break
            raise

    if not ended:
        raise Exception("Deployment did not end within {} seconds".format(
            DEPLOYMENT_DELETE_TIMEOUT))


@with_client
def get_environment_data(name, blueprint_id, client):
    outputs = client.deployments.outputs.get(name)
    capabilities = client.deployments.capabilities.get(name)
    return {
        "blueprint_id": blueprint_id,
        "deployment_id": name,
        "outputs": outputs['outputs'],
        "capabilities": capabilities['capabilities']
    }


def write_environment_outputs(name, blueprint_id, outputs_file):
    if not (outputs_file or IS_GITHUB):
        return
    env_data = get_environment_data(name, blueprint_id)
    if IS_GITHUB:
        # Set the environment's data as an output.
        logger.info("Setting environment data output variable: %s", env_data)
        print("::set-output name=environment-data::%s".format(json.dumps(env_data)))
    if outputs_file:
        logger.info("Writing environment data to %s", outputs_file)
        with open(outputs_file, 'w') as f:
            json.dump(env_data, f, indent=4)


def init(**kwargs):
    _init_profile()


def create_deployment(name, blueprint, inputs_file, **kwargs):
    _create_deployment(name, blueprint, inputs_file)


def create_environment(name, blueprint, inputs_file, outputs_file, **kwargs):
    logger.info(
        "Creating environment; name=%s, blueprint=%s, inputs=%s, outputs=%s",
        name, blueprint, inputs_file, outputs_file)
    blueprint_name = 'cfyci-{}-bp'.format(name)
    logger.info("Uploading blueprint: %s", blueprint_name)
    upload_blueprint(blueprint_name, blueprint)
    logger.info("Creating deployment: %s", name)
    _create_deployment(name, blueprint_name, inputs_file)
    logger.info("Running the install workflow")
    install(name)
    write_environment_outputs(name, blueprint_name, outputs_file)


class CfyIntegration(object):
    """
    Root class for all integrations.
    """
    def __init__(self, deployment_id, outputs_file, configuration):
        self._deployment_id = deployment_id
        self._outputs_file = outputs_file
        self._configuration = configuration

    def integration_name(self):
        raise NotImplementedError()

    def prepare_inputs(self):
        raise NotImplementedError()

    @classmethod
    def parse_environment_mapping(cls, str_list):
        mapping = {}
        # On GitHub, we're going to receive a list containing
        # a single item, and that single item is space-delimited.
        # That's due to how GitHub quotes arguments. So...
        logger.debug("str_list=(%s) %s", type(str_list), str_list)

        if IS_GITHUB and str_list:
            str_list = str_list[0].split()
        str_list = str_list or []
        for item in str_list:
            logger.debug("item=%s", item)
            if "=" in item:
                source, target = item.split("=")
            else:
                source = target = item
            mapping[source] = target
        return mapping

    @with_client
    def execute(self, client):
        integration_name = self.integration_name()
        integration_desc = self._configuration['integrations'][integration_name]
        blueprint_name = integration_desc['blueprint_id']
        logger.info("Checking existence of integration blueprint: %s", blueprint_name)
        try:
            client.blueprints.get(blueprint_name)
        except CloudifyClientError as ex:
            if ex.status_code == httplib.NOT_FOUND:
                _cfy_cli([
                    'blueprints', 'upload',
                    self._configuration['integration_blueprints_archive_url'],
                    '-b', blueprint_name,
                    '-n', integration_desc['blueprint_file']
                ])
            else:
                raise
        # If we got here, then the integration blueprint exists.
        logger.info("Creating deployment")
        inputs = self.prepare_inputs()
        _create_deployment(self._deployment_id, blueprint_name, inputs)
        logger.info("Deployment created successfully; installing it")
        install(self._deployment_id)
        logger.info("Installation ended successfully")
        write_environment_outputs(self._deployment_id, blueprint_name, self._outputs_file)


class CfyTerraformIntegration(CfyIntegration):
    def __init__(self, configuration, name, outputs_file, module, variables, environment, environment_mapping, **kwargs):
        CfyIntegration.__init__(self, name, outputs_file, configuration)
        self._module = module
        self._variables = variables
        self._environment = environment
        self._environment_mapping = CfyIntegration.parse_environment_mapping(
            environment_mapping)

    def integration_name(self):
        return 'terraform'

    def prepare_inputs(self):
        inputs = {
            'module_source': self._module
        }
        if self._variables:
            inputs['variables'] = read_json_or_yaml(self._variables)
        for env_var, key in [
            ('TERRAFORM_EXECUTABLE', 'terraform_executable'),
            ('TERRAFORM_PLUGINS_DIR', 'terraform_plugins_dir'),
            ('TERRAFORM_STORAGE_DIR', 'terraform_storage_dir')
        ]:
            if env_var in os.environ:
                inputs.setdefault(key, os.environ[env_var])
        env_vars = {}
        if self._environment:
            env_vars.update(read_json_or_yaml(self._environment))
        for key, value in self._environment_mapping.iteritems():
            if key in os.environ:
                env_vars[value] = os.environ[key]
        if env_vars:
            inputs['environment_variables'] = env_vars

        return inputs


class CfyARMIntegration(CfyIntegration):
    def __init__(self, configuration, name, outputs_file, resource_group, template_file, parameters_file,
                 credentials_file, location, **kwargs):
        CfyIntegration.__init__(self, name, outputs_file, configuration)
        self._resource_group = resource_group
        self._template_file = template_file
        self._parameters_file = parameters_file
        self._credentials_file = credentials_file
        self._location = location

    def integration_name(self):
        return 'arm'

    def prepare_inputs(self):
        if self._credentials_file:
            azure_creds = read_json_or_yaml(self._credentials_file)
        else:
            azure_creds = {}
        for env_var, key in [
            ('AZURE_SUBSCRIPTION_ID', 'azure_subscription_id'),
            ('AZURE_TENANT_ID', 'azure_tenant_id'),
            ('AZURE_CLIENT_ID', 'azure_client_id'),
            ('AZURE_CLIENT_SECRET', 'azure_client_secret')
        ]:
            if env_var in os.environ:
                azure_creds.setdefault(key, os.environ[env_var])

        inputs = dict(azure_creds)
        if self._location:
            inputs['location'] = self._location
        inputs['resource_group_name'] = self._resource_group
        if self._parameters_file:
            inputs['parameters'] = read_json_or_yaml(self._parameters_file)
        inputs['template'] = read_json_or_yaml(self._template_file)
        return inputs


class CfyCFNIntegration(CfyIntegration):
    def __init__(self, configuration, name, outputs_file, stack_name, template_url, bucket_name,
                 resource_name, template_file, parameters_file, credentials_file,
                 region_name, **kwargs):
        CfyIntegration.__init__(self, name, outputs_file, configuration)
        self._stack_name = stack_name
        self._template_url = template_url
        self._bucket_name = bucket_name
        self._resource_name = resource_name
        self._template_file = template_file
        self._parameters_file = parameters_file
        self._credentials_file = credentials_file
        self._region_name = region_name

    def integration_name(self):
        return 'cfn'

    def prepare_inputs(self):
        if self._credentials_file:
            aws_creds = read_json_or_yaml(self._credentials_file)
        else:
            aws_creds = {}
        for env_var, key in [
            ('AWS_ACCESS_KEY_ID', 'aws_access_key_id'),
            ('AWS_SECRET_ACCESS_KEY', 'aws_secret_access_key'),
            ('AWS_REGION', 'aws_region_name')
        ]:
            if env_var in os.environ:
                aws_creds.setdefault(key, os.environ[env_var])

        inputs = dict(aws_creds)
        if self._region_name:
            inputs['aws_region_name'] = self._region_name

        resource_config_kwargs = {}
        inputs['resource_config'] = {
            'kwargs': resource_config_kwargs
        }

        resource_config_kwargs['StackName'] = self._stack_name
        if self._parameters_file:
            parameters = read_json_or_yaml(self._parameters_file)
            resource_config_kwargs['Parameters'] = [{
                'ParameterKey': key,
                'ParameterValue': value
            } for key, value in parameters.iteritems()]
        if self._template_url:
            logger.info("Will use template from %s", self._template_url)
            resource_config_kwargs['TemplateURL'] = self._template_url
        elif self._template_file:
            logger.info("Reading stack from %s", self._template_file)
            with io.open(self._template_file, 'r', encoding='UTF-8') as f:
                resource_config_kwargs['TemplateBody'] = f.read()
        elif self._bucket_name and self._resource_name:
            # TODO: Add this to the plugin?
            template_url = "https://{}.s3.amazonaws.com/{}".format(self._bucket_name, self._resource_name)
            logger.info("Concluded URL for stack file: %s", template_url)
            resource_config_kwargs['TemplateURL'] = template_url
        else:
            raise Exception(
                "Either template URL, template body, or combination of bucket name "
                "and resource name, must be provided")
        return inputs


class CfyKubernetesIntegration(CfyIntegration):
    def __init__(
            self, configuration, name, outputs_file, gcp_credentials_file, token, token_file, master_host,
            namespace, app_definition_file, ca_cert_file, ssl_cert_file, ssl_key_file,
            skip_ssl_verification, other_options_file, validate_status, allow_node_redefinition, debug,
            **kwargs
    ):
        CfyIntegration.__init__(self, name, outputs_file,configuration)
        self._gcp_credentials_file = gcp_credentials_file
        self._token = token
        self._token_file = token_file
        self._master_host = master_host
        self._namespace = namespace
        self._app_definition_file = app_definition_file
        self._ca_cert_file = ca_cert_file
        self._ssl_cert_file = ssl_cert_file
        self._ssl_key_file = ssl_key_file
        self._skip_ssl_verification = skip_ssl_verification
        self._other_options_file = other_options_file
        self._validate_status = validate_status
        self._allow_node_redefinition = allow_node_redefinition
        self._debug = debug

    def integration_name(self):
        return 'kubernetes'

    def prepare_inputs(self):
        if sum(1 for x in [
            self._gcp_credentials_file,
            self._token_file,
            self._token
        ] if x is not None) != 1:
            raise Exception("Exactly one of (GCP credentials file, token file, token) must be provided")

        api_options = {
            "host": self._master_host,
            "verify_ssl": not self._skip_ssl_verification,
            "debug": self._debug
        }
        client_config_configuration = {
            "api_options": api_options
        }
        client_config = {
            "configuration": client_config_configuration
        }
        options = {}

        if self._other_options_file:
            options.update(
                read_json_or_yaml(self._other_options_file))

        if self._gcp_credentials_file:
            logger.info("Reading GCP credentials from %s", self._gcp_credentials_file)
            gcp_credentials = read_json_or_yaml(self._gcp_credentials_file)
            client_config["authentication"] = {
                "gcp_service_account": gcp_credentials
            }
        else:
            api_key = self._token
            if not api_key:
                logger.info("Reading API token from %s", self._token_file)
                with io.open(self._token_file, 'r', encoding='UTF-8') as f:
                    api_key = f.read()
            else:
                logger.info("Using API token provided as string")
            api_options["api_key"] = api_key

        for x, y in [
            (self._ca_cert_file, "ssl_ca_cert"),
            (self._ssl_cert_file, "cert_file"),
            (self._ssl_key_file, "key_file")
        ]:
            if x:
                api_options[y] = x

        if self._namespace:
            options["namespace"] = self._namespace

        inputs = {
            "client_config": client_config,
            "definition": read_json_or_yaml(self._app_definition_file),
            "options": options
        }
        for x, y in [
            (self._validate_status, "validate_status"),
            (self._allow_node_redefinition, "allow_node_redefinition")
        ]:
            if x is not None:
                inputs[y] = x
        return inputs


def terraform(**kwargs):
    CfyTerraformIntegration(**kwargs).execute()


def arm(**kwargs):
    CfyARMIntegration(**kwargs).execute()


def cfn(**kwargs):
    CfyCFNIntegration(**kwargs).execute()


def kubernetes(**kwargs):
    CfyKubernetesIntegration(**kwargs).execute()


def delete_deployment(name, **kwargs):
    _delete_deployment(name)


@with_client
def delete_environment(name, delete_blueprint, ignore_failure, client, **kwargs):
    logger.info(
        "Deleting environment; name=%s, delete_blueprint=%s, ignore_failure=%s",
        name, delete_blueprint, ignore_failure)
    logger.info("Running the uninstall workflow")
    uninstall(name, ignore_failure)
<<<<<<< HEAD
    logger.info("Deleting deployment")
    _delete_deployment(name)
    if delete_blueprint:
        logger.info("Checking if any deployments exist for blueprint '%s'", name)
        deployments = client.deployments.list(blueprint_id=name)
        if deployments:
            logger.info("Found at least one more deployment; not deleting blueprint")
        else:
            logger.info("Deleting blueprint: %s", name)
            _cfy_cli(['blueprints', 'delete', name])
=======
    # If we're asked to delete the blueprint as well, then get the blueprint
    # ID before we delete the deployment.
    if delete_blueprint:
        deployment = client.deployments.get(name)
        blueprint_id = deployment.blueprint_id
    else:
        blueprint_id = None
    logger.info("Deleting deployment")
    _delete_deployment(name)
    if blueprint_id:
        logger.info("Checking if any deployments exist for blueprint '%s'", blueprint_id)
        deployments = client.deployments.list(blueprint_id=blueprint_id)
        if deployments:
            logger.info("Found at least one more deployment; not deleting blueprint")
        else:
            logger.info("Deleting blueprint: %s", blueprint_id)
            _cfy_cli(['blueprints', 'delete', blueprint_id])


def cli(command, set_output, **kwargs):
    logger.info(
        "Running CLI command: %s", command
    )
    stdout_contents = _cfy_cli(command, shell=True, capture_stdout=set_output)
    if set_output:
        print("::set-output name=cli-output::%s".format(stdout_contents))
>>>>>>> a52e08ce


def main():
    # This makes life easier when we need to call this script when certain
    # parameters are not required by the caller, but the caller must provide
    # *some* value due to how the CI/CD product works. For example, in CircleCI,
    # it is very difficult and cumbersome to dynamically construct a command-line
    # based on conditions. Therefore, we default certain parameters there to a certain
    # value, which is an agreed-upon representation for "I don't really want this".
    def optional_string(s):
        if s is None or s in[OMITTED_ARG, '']:
            return None
        return s

    def boolean_string(s):
        if s is None or s == '':
            return None
        lower_value = s.lower()
        if lower_value == 'true':
            return True
        if lower_value == 'false':
            return False
        raise Exception("Unrecognized boolean value: '{}'".format(s))

    def optional_existing_path(s):
        filtered = optional_string(s)
        if filtered is None:
            return None
        # Must be path to existing file.
        if not os.path.isfile(filtered):
            raise argparse.ArgumentTypeError("Path not found: {}".format(filtered))
        return filtered

    # On first glance, you may think that we should use mutually exclusive arguments
    # groups. Yeah, I know. However, note that we have to allow all argument combinations,
    # to pass through the parser, because the caller is likely to provide all parameters,
    # with some of them blank.

    parser = argparse.ArgumentParser()
    subparsers = parser.add_subparsers()

    # Currently empty (may add something to it soon...)
    common_parent = argparse.ArgumentParser(add_help=False)
<<<<<<< HEAD

    init_parser = subparsers.add_parser('init', parents=[common_parent])
    init_parser.set_defaults(func=init)

=======

    init_parser = subparsers.add_parser('init', parents=[common_parent])
    init_parser.set_defaults(func=init)

>>>>>>> a52e08ce
    create_deployment_parser = subparsers.add_parser('create-deployment', parents=[common_parent])
    create_deployment_parser.add_argument('--name', required=True)
    create_deployment_parser.add_argument('--blueprint', required=True)
    create_deployment_parser.add_argument('--inputs', dest='inputs_file', type=optional_existing_path)
    create_deployment_parser.set_defaults(func=create_deployment)

    create_environment_parser = subparsers.add_parser('create-environment', parents=[common_parent])
    create_environment_parser.add_argument('--name', required=True)
    create_environment_parser.add_argument('--blueprint', required=True)
    create_environment_parser.add_argument('--inputs', dest='inputs_file', type=optional_existing_path)
    create_environment_parser.add_argument('--outputs-file', dest='outputs_file', type=optional_string)
    create_environment_parser.set_defaults(func=create_environment)

    delete_deployment_parser = subparsers.add_parser('delete-deployment', parents=[common_parent])
    delete_deployment_parser.add_argument('--name', required=True)
    delete_deployment_parser.set_defaults(func=delete_deployment)

    delete_environment_parser = subparsers.add_parser('delete-environment', parents=[common_parent])
    delete_environment_parser.add_argument('--name', required=True)
    delete_environment_parser.add_argument('--delete-blueprint', type=boolean_string)
    delete_environment_parser.add_argument('--ignore-failure', type=boolean_string)
    delete_environment_parser.set_defaults(func=delete_environment)

<<<<<<< HEAD
=======
    cli_parser = subparsers.add_parser('cli', parents=[common_parent])
    cli_parser.add_argument('--command', required=True)
    cli_parser.add_argument('--set-output', action='store_true', default=False)
    cli_parser.set_defaults(func=cli)

>>>>>>> a52e08ce
    integrations_parent = argparse.ArgumentParser(add_help=False, parents=[common_parent])
    integrations_parent.add_argument('--name', required=True)
    integrations_parent.add_argument('--invocation-params-file', type=optional_existing_path)
    integrations_parent.add_argument('--outputs-file', type=optional_string)

    terraform_parser = subparsers.add_parser('terraform', parents=[integrations_parent])
    terraform_parser.add_argument('--module', required=True)
    terraform_parser.add_argument('--variables', type=optional_existing_path)
    terraform_parser.add_argument('--environment', type=optional_existing_path)
    terraform_parser.add_argument('--environment-mapping', nargs="*", default=[])
    terraform_parser.set_defaults(func=terraform)

    arm_parser = subparsers.add_parser('arm', parents=[integrations_parent])
    arm_parser.add_argument('--resource-group', required=True)
    arm_parser.add_argument('--template-file', required=True)
    arm_parser.add_argument('--parameters-file', type=optional_existing_path)
    arm_parser.add_argument('--credentials-file', type=optional_existing_path)
    arm_parser.add_argument('--location', type=optional_string)
    arm_parser.set_defaults(func=arm)

    cfn_parser = subparsers.add_parser('cfn', parents=[integrations_parent])
    cfn_parser.add_argument('--stack-name', required=True)
    cfn_parser.add_argument('--template-url', type=optional_string)
    cfn_parser.add_argument('--bucket-name', type=optional_string)
    cfn_parser.add_argument('--resource-name', type=optional_string)
    cfn_parser.add_argument('--template-file', type=optional_existing_path)
    cfn_parser.add_argument('--parameters-file', type=optional_existing_path)
    cfn_parser.add_argument('--credentials-file', type=optional_existing_path)
    cfn_parser.add_argument('--region-name', type=optional_string)
    cfn_parser.set_defaults(func=cfn)

    k8s_parser = subparsers.add_parser('k8s', parents=[integrations_parent])
    k8s_parser.add_argument('--gcp-credentials-file', type=optional_existing_path)
    k8s_parser.add_argument('--token', type=optional_string)
    k8s_parser.add_argument('--token-file', type=optional_existing_path)
    k8s_parser.add_argument('--master-host', required=True)
    k8s_parser.add_argument('--namespace', type=optional_string)
    k8s_parser.add_argument('--app-definition-file', required=True)
    k8s_parser.add_argument('--ca-cert-file', type=optional_existing_path)
    k8s_parser.add_argument('--ssl-cert-file', type=optional_existing_path)
    k8s_parser.add_argument('--ssl-key-file', type=optional_existing_path)
    k8s_parser.add_argument('--skip-ssl-verification', type=boolean_string)
    k8s_parser.add_argument('--other-options-file', type=optional_existing_path)
    k8s_parser.add_argument('--validate-status', type=boolean_string)
    k8s_parser.add_argument('--allow-node-redefinition', type=boolean_string)
    k8s_parser.add_argument('--debug', type=boolean_string)
    k8s_parser.set_defaults(func=kubernetes)

    args = parser.parse_args()
    vars_map = vars(args)

    # GitHub Actions currently don't allow passing environment variables
    # (such as "GITHUB_RUN_ID", which is convenient for uniqueness) as
    # action inputs. Therefore, we allow passing them as templates, and we
    # expand them here.
    if IS_GITHUB:
        for key, value in vars_map.iteritems():
            if value and isinstance(value, str):
                vars_map[key] = Template(value).substitute(os.environ)

    configuration = read_json_or_yaml('/etc/cfyci/config.yaml')
    args.func(configuration=configuration, **vars_map)


if __name__ == '__main__':
    main()<|MERGE_RESOLUTION|>--- conflicted
+++ resolved
@@ -69,11 +69,7 @@
     return os.environ.get(CLOUDIFY_SSL_ENV, '').lower() != 'false'
 
 
-<<<<<<< HEAD
-def _cfy_cli_inner(cmdline):
-=======
 def _cfy_cli_inner(cmdline, shell=False, capture_stdout=False):
->>>>>>> a52e08ce
     """
     Lowest layer of calling the Cloudify CLI.
     Typically, you would want to call "_cfy_cli" instead of this one.
@@ -85,12 +81,6 @@
     # assume the user knows what they're doing.
     if _use_ssl() and get_ssl_trust_all():
         env['PYTHONWARNINGS'] = "ignore:Unverified HTTPS request"
-<<<<<<< HEAD
-    full_cmdline = ['cfy']
-    full_cmdline.extend(cmdline)
-    logger.info("Running: %s", full_cmdline)
-    subprocess.check_call(full_cmdline, env=env)
-=======
     if shell:
         full_cmdline = "cfy {}".format(cmdline)
     else:
@@ -108,6 +98,7 @@
 def _init_profile():
     manager_host = os.environ[CLOUDIFY_HOST_ENV]
     manager_user = os.environ[CLOUDIFY_USERNAME_ENV]
+    manager_tenant = os.environ.get(CLOUDIFY_TENANT_ENV, DEFAULT_TENANT_NAME)
 
     init_cmdline = [
         'profile', 'use', manager_host
@@ -129,35 +120,6 @@
         logger.info("First-time CLI invocation; creating CLI profile")
         _init_profile()
     return _cfy_cli_inner(cmdline, shell=shell, capture_stdout=capture_stdout)
->>>>>>> a52e08ce
-
-
-def _init_profile():
-    manager_host = os.environ[CLOUDIFY_HOST_ENV]
-    manager_user = os.environ[CLOUDIFY_USERNAME_ENV]
-    manager_tenant = os.environ.get(CLOUDIFY_TENANT_ENV, DEFAULT_TENANT_NAME)
-
-    init_cmdline = [
-        'profile', 'use', manager_host,
-        '-t', manager_tenant
-    ]
-    if _use_ssl():
-        init_cmdline.append('--ssl')
-
-    logger.info("Initializing; host=%s, user=%s, tenant=%s", manager_host, manager_user, manager_tenant)
-    _cfy_cli_inner(init_cmdline)
-    logger.info("Profile created successfully")
-
-
-def _cfy_cli(cmdline):
-    """
-    Use this in order to call the CLI. It checks first to see if a profile needs
-    to be created, and creates one if so.
-    """
-    if not os.path.isdir(CLOUDIFY_WORKDIR):
-        logger.info("First-time CLI invocation; creating CLI profile")
-        _init_profile()
-    _cfy_cli_inner(cmdline)
 
 
 def with_client(func):
@@ -662,18 +624,6 @@
         name, delete_blueprint, ignore_failure)
     logger.info("Running the uninstall workflow")
     uninstall(name, ignore_failure)
-<<<<<<< HEAD
-    logger.info("Deleting deployment")
-    _delete_deployment(name)
-    if delete_blueprint:
-        logger.info("Checking if any deployments exist for blueprint '%s'", name)
-        deployments = client.deployments.list(blueprint_id=name)
-        if deployments:
-            logger.info("Found at least one more deployment; not deleting blueprint")
-        else:
-            logger.info("Deleting blueprint: %s", name)
-            _cfy_cli(['blueprints', 'delete', name])
-=======
     # If we're asked to delete the blueprint as well, then get the blueprint
     # ID before we delete the deployment.
     if delete_blueprint:
@@ -700,7 +650,6 @@
     stdout_contents = _cfy_cli(command, shell=True, capture_stdout=set_output)
     if set_output:
         print("::set-output name=cli-output::%s".format(stdout_contents))
->>>>>>> a52e08ce
 
 
 def main():
@@ -744,17 +693,10 @@
 
     # Currently empty (may add something to it soon...)
     common_parent = argparse.ArgumentParser(add_help=False)
-<<<<<<< HEAD
 
     init_parser = subparsers.add_parser('init', parents=[common_parent])
     init_parser.set_defaults(func=init)
 
-=======
-
-    init_parser = subparsers.add_parser('init', parents=[common_parent])
-    init_parser.set_defaults(func=init)
-
->>>>>>> a52e08ce
     create_deployment_parser = subparsers.add_parser('create-deployment', parents=[common_parent])
     create_deployment_parser.add_argument('--name', required=True)
     create_deployment_parser.add_argument('--blueprint', required=True)
@@ -778,14 +720,11 @@
     delete_environment_parser.add_argument('--ignore-failure', type=boolean_string)
     delete_environment_parser.set_defaults(func=delete_environment)
 
-<<<<<<< HEAD
-=======
     cli_parser = subparsers.add_parser('cli', parents=[common_parent])
     cli_parser.add_argument('--command', required=True)
     cli_parser.add_argument('--set-output', action='store_true', default=False)
     cli_parser.set_defaults(func=cli)
 
->>>>>>> a52e08ce
     integrations_parent = argparse.ArgumentParser(add_help=False, parents=[common_parent])
     integrations_parent.add_argument('--name', required=True)
     integrations_parent.add_argument('--invocation-params-file', type=optional_existing_path)
