#!/usr/bin/env python

"""
Wrapper script for executing Cloudify operations from CI/CD products.
It uses a combination of CLI and REST API calls with the intention of
making the usage of Cloudify from CI/CD products as effortless as possible.
"""
from __future__ import print_function

import argparse
import json
import httplib
import io
import logging
import os
import subprocess
import sys
import time
import tempfile
import urllib3

from string import Template

import yaml

from cloudify_cli.constants import (
    CLOUDIFY_USERNAME_ENV,
    CLOUDIFY_PASSWORD_ENV,
    CLOUDIFY_TENANT_ENV,
    DEFAULT_TENANT_NAME
)
from cloudify_cli.logger import get_events_logger
from cloudify_cli.env import CLOUDIFY_WORKDIR, get_ssl_trust_all
from cloudify_cli.execution_events_fetcher import wait_for_execution
from cloudify_rest_client.client import CloudifyClient, DEFAULT_PROTOCOL, SECURED_PROTOCOL
from cloudify_rest_client.executions import Execution
from cloudify_rest_client.exceptions import CloudifyClientError

logger_debug = str(os.environ.get('CFYCI_DEBUG', False)).lower() == 'true'
logging.basicConfig(
    stream=sys.stderr,
    level=logging.DEBUG if logger_debug else logging.INFO,
    format="%(message)s")
logger = logging.getLogger('cfy-ci')

IS_GITHUB = 'GITHUB_RUN_ID' in os.environ

OMITTED_ARG = "-"
CLOUDIFY_HOST_ENV = "CLOUDIFY_HOST"
CLOUDIFY_SSL_ENV = "CLOUDIFY_SSL"
DEPLOYMENT_DELETE_TIMEOUT_DEFAULT = 120
# Time, in seconds, to wait for deployment deletion
DEPLOYMENT_DELETE_TIMEOUT = int(os.environ.get(
    'DEPLOYMENT_DELETE_TIMEOUT', str(DEPLOYMENT_DELETE_TIMEOUT_DEFAULT)))


def read_json_or_yaml(path):
    # We assume here, of course, that any JSON file is also a YAML file.
    with io.open(path, 'r', encoding='UTF-8') as f:
        return yaml.load(f)


<<<<<<< HEAD
=======
def set_github_output(name, value):
    print("::set-output name=%s::%s".format(name, value))


>>>>>>> 92114aa2
def _use_ssl():
    """
    Determines if SSL should be used when communicating with Cloudify Manager.
    SSL will be used unless the `CLOUDIFY_SSL` environment variable is defined
    to the value "false" (case-insensitive).
    """
    return os.environ.get(CLOUDIFY_SSL_ENV, '').lower() != 'false'


def _cfy_cli_inner(cmdline, shell=False, capture_stdout=False):
    """
    Lowest layer of calling the Cloudify CLI.
    Typically, you would want to call "_cfy_cli" instead of this one.
    """
    env = dict(os.environ)
    if CLOUDIFY_TENANT_ENV not in env:
        env[CLOUDIFY_TENANT_ENV] = DEFAULT_TENANT_NAME
    # If "trust all" is in effect, then disable this warning and
    # assume the user knows what they're doing.
<<<<<<< HEAD
    if _use_ssl() and get_ssl_trust_all():
        env['PYTHONWARNINGS'] = "ignore:Unverified HTTPS request"
=======
    ignored_warnings = ["Python 2 is no longer supported"]
    if _use_ssl() and get_ssl_trust_all():
        ignored_warnings.append("Unverified HTTPS request")
    if ignored_warnings:
        env['PYTHONWARNINGS'] = ','.join(["ignore:{}".format(x) for x in ignored_warnings])
>>>>>>> 92114aa2
    if shell:
        full_cmdline = "cfy {}".format(cmdline)
    else:
        full_cmdline = ['cfy']
        full_cmdline.extend(cmdline)
    logger.info("Running: %s", full_cmdline)
    if capture_stdout:
        stdout_contents = subprocess.check_output(full_cmdline, env=env, shell=shell)
    else:
        subprocess.check_call(full_cmdline, env=env, shell=shell)
        stdout_contents = None
    return stdout_contents


def _init_profile():
    manager_host = os.environ[CLOUDIFY_HOST_ENV]
    manager_user = os.environ[CLOUDIFY_USERNAME_ENV]

    init_cmdline = [
        'profile', 'use', manager_host
    ]
    if _use_ssl():
        init_cmdline.append('--ssl')

    logger.info("Initializing; host=%s, user=%s", manager_host, manager_user)
    _cfy_cli_inner(init_cmdline)
    logger.info("Profile created successfully")


def _cfy_cli(cmdline, shell=False, capture_stdout=False):
    """
    Use this in order to call the CLI. It checks first to see if a profile needs
    to be created, and creates one if so.
    """
    if not os.path.isdir(CLOUDIFY_WORKDIR):
        logger.info("First-time CLI invocation; creating CLI profile")
        _init_profile()
    return _cfy_cli_inner(cmdline, shell=shell, capture_stdout=capture_stdout)


def with_client(func):
    """
    This wrapper is needed because of a limitation in the CLI's "pass_client" decorator:
    It can't be used from within the same Python process that initialized the profile
    to begin with. In other words, "pass_client" will only work if it is used in an
    invocation *after* "initialize()" was called.
    """
    def wrapper(*args, **kwargs):
        manager_host = os.environ[CLOUDIFY_HOST_ENV]
        manager_user = os.environ[CLOUDIFY_USERNAME_ENV]
        manager_password = os.environ[CLOUDIFY_PASSWORD_ENV]
        manager_tenant = os.environ.get(CLOUDIFY_TENANT_ENV, DEFAULT_TENANT_NAME)
        use_ssl = _use_ssl()
        ssl_trust_all = get_ssl_trust_all()
        # If user wants to trust all certificates, then disable the warning
        # about it and assume (and hope) they know what they're doing.
        if use_ssl and ssl_trust_all:
            urllib3.disable_warnings(urllib3.exceptions.InsecureRequestWarning)
        client = CloudifyClient(
            host=manager_host,
            username=manager_user,
            password=manager_password,
            tenant=manager_tenant,
            protocol=SECURED_PROTOCOL if use_ssl else DEFAULT_PROTOCOL,
            trust_all=ssl_trust_all
        )
        kwargs['client'] = client
        return func(*args, **kwargs)

    return wrapper


def upload_blueprint(name, path):
    _cfy_cli([
        'blueprints', 'upload', path, '-b', name
    ])


def wait_for_and_validate_execution(client, execution):
    execution = wait_for_execution(
        client, execution, get_events_logger(False), True, timeout=None, logger=logger)
    if execution.status != Execution.TERMINATED:
        raise Exception(
            "Unexpected status of execution {}: {} (expected: {})".format(
                execution.id, execution.status, Execution.TERMINATED))
    return execution


@with_client
def _create_deployment(name, blueprint_name, inputs, client):
    cmdline = [
        'deployments', 'create', name, '-b', blueprint_name
    ]
    # Handle the inputs: if a string - treat as a path to inputs file.
    # If a dict - treat as actual inputs and use a temporary file to hold them.
    temp_inputs_file = None
    if inputs:
        if type(inputs) == dict:
            with tempfile.NamedTemporaryFile(suffix=".yaml", delete=False) as temp_inputs_file:
                logger.info("Created temporary file for inputs: %s", temp_inputs_file.name)
                yaml.safe_dump(inputs, temp_inputs_file)
                inputs_file_name = temp_inputs_file.name
        elif type(inputs) == str:
            inputs_file_name = inputs
        else:
            raise Exception(
                "Unhandled inputs type: {}; should be either a dictionary (containing inputs) "
                "or a string (containing a path to a file)".format(type(inputs)))
        cmdline.extend(['-i', inputs_file_name])
    try:
        _cfy_cli(cmdline)
    finally:
        if temp_inputs_file:
            logger.info("Deleting temporary file: %s", temp_inputs_file.name)
            os.remove(temp_inputs_file.name)
    # Now wait until the deployment deletion ended.
    # Since there's no way to get the execution ID of the deployment creation,
    # we need to look it up (see https://cloudifysource.atlassian.net/browse/CY-2385).
    executions = client.executions.list(deployment_id=name)
    if len(executions) != 1:
        raise Exception(
            "Unexpected number of executions for deployment "
            "'{}': {} (should be 1)".format(name, len(executions)))
    wait_for_and_validate_execution(client, executions[0])


def _start_and_follow_execution(client, deployment_id, workflow_id, parameters):
    # Use REST here, because "cfy executions start" ends with a zero
    # even if the execution fails.
    execution = client.executions.start(deployment_id, workflow_id, parameters)
    wait_for_and_validate_execution(client, execution)


@with_client
def install(name, client):
    _start_and_follow_execution(client, name, 'install', None)


@with_client
def uninstall(name, ignore_failure, client):
    _start_and_follow_execution(client, name, 'uninstall', {
        'ignore_failure': ignore_failure
    })


@with_client
def _delete_deployment(name, client):
    _cfy_cli([
        'deployments', 'delete', name
    ])
    # Wait until the deployment is actually deleted, as "cfy deployments delete"
    # is asynchronous.
    ended = False
    initial_time = time.time()
    while time.time() < initial_time + DEPLOYMENT_DELETE_TIMEOUT:
        logger.info(
            "Waiting for the deployment to be deleted (timeout in %d seconds)...",
            initial_time + DEPLOYMENT_DELETE_TIMEOUT - time.time())
        try:
            client.deployments.get(name)
            time.sleep(1)
        except CloudifyClientError as ex:
            if ex.status_code == httplib.NOT_FOUND:
                logger.info("Deployment deleted")
                ended = True
                break
            raise

    if not ended:
        raise Exception("Deployment did not end within {} seconds".format(
            DEPLOYMENT_DELETE_TIMEOUT))


@with_client
<<<<<<< HEAD
def get_environment_data(name, blueprint_id, client):
    outputs = client.deployments.outputs.get(name)
    capabilities = client.deployments.capabilities.get(name)
    return {
        "blueprint_id": blueprint_id,
=======
def get_environment_data(name, client):
    deployment = client.deployments.get(name, _include=['blueprint_id'])
    outputs = client.deployments.outputs.get(name)
    capabilities = client.deployments.capabilities.get(name)
    return {
        "blueprint_id": deployment.blueprint_id,
>>>>>>> 92114aa2
        "deployment_id": name,
        "outputs": outputs['outputs'],
        "capabilities": capabilities['capabilities']
    }


<<<<<<< HEAD
def write_environment_outputs(name, blueprint_id, outputs_file):
=======
def write_environment_outputs(name, outputs_file, **kwargs):
>>>>>>> 92114aa2
    if not (outputs_file or IS_GITHUB):
        return
    env_data = get_environment_data(name, blueprint_id)
    if IS_GITHUB:
        # Set the environment's data as an output.
        logger.info("Setting environment data output variable: %s", env_data)
<<<<<<< HEAD
        print("::set-output name=environment-data::%s".format(json.dumps(env_data)))
=======
        set_github_output('environment-data', json.dumps(env_data))
>>>>>>> 92114aa2
    if outputs_file:
        logger.info("Writing environment data to %s", outputs_file)
        with open(outputs_file, 'w') as f:
            json.dump(env_data, f, indent=4)


def init(**kwargs):
    _init_profile()


def create_deployment(name, blueprint, inputs_file, **kwargs):
    _create_deployment(name, blueprint, inputs_file)


def create_environment(name, blueprint, inputs_file, outputs_file, **kwargs):
    logger.info(
        "Creating environment; name=%s, blueprint=%s, inputs=%s, outputs=%s",
        name, blueprint, inputs_file, outputs_file)
    blueprint_name = 'cfyci-{}-bp'.format(name)
    logger.info("Uploading blueprint: %s", blueprint_name)
    upload_blueprint(blueprint_name, blueprint)
    logger.info("Creating deployment: %s", name)
    _create_deployment(name, blueprint_name, inputs_file)
    logger.info("Running the install workflow")
    install(name)
    write_environment_outputs(name, blueprint_name, outputs_file)


@with_client
def get_deployment(deployment_id, client, **kwargs):
    logger.info("Retrieving deployment information for '%s'", deployment_id)
    try:
        deployment = client.deployments.get(deployment_id)
    except CloudifyClientError as ex:
        if ex.status_code == httplib.NOT_FOUND:
            output_value = ''
        else:
            raise
    else:
        output_value = json.dumps(deployment)
    if IS_GITHUB:
        set_github_output('deployment_info', output_value)


class CfyIntegration(object):
    """
    Root class for all integrations.
    """
    def __init__(self, deployment_id, outputs_file, configuration):
        self._deployment_id = deployment_id
        self._outputs_file = outputs_file
        self._configuration = configuration

    def integration_name(self):
        raise NotImplementedError()

    def prepare_inputs(self):
        raise NotImplementedError()

    @classmethod
    def parse_environment_mapping(cls, str_list):
        mapping = {}
        # On GitHub, we're going to receive a list containing
        # a single item, and that single item is space-delimited.
        # That's due to how GitHub quotes arguments. So...
        logger.debug("str_list=(%s) %s", type(str_list), str_list)

        if IS_GITHUB and str_list:
            str_list = str_list[0].split()
        str_list = str_list or []
        for item in str_list:
            logger.debug("item=%s", item)
            if "=" in item:
                source, target = item.split("=")
            else:
                source = target = item
            mapping[source] = target
        return mapping

    @with_client
    def execute(self, client):
        integration_name = self.integration_name()
        integration_desc = self._configuration['integrations'][integration_name]
        blueprint_name = integration_desc['blueprint_id']
        logger.info("Checking existence of integration blueprint: %s", blueprint_name)
        try:
            client.blueprints.get(blueprint_name)
        except CloudifyClientError as ex:
            if ex.status_code == httplib.NOT_FOUND:
                _cfy_cli([
                    'blueprints', 'upload',
                    self._configuration['integration_blueprints_archive_url'],
                    '-b', blueprint_name,
                    '-n', integration_desc['blueprint_file']
                ])
            else:
                raise
        # If we got here, then the integration blueprint exists.
        logger.info("Creating deployment")
        inputs = self.prepare_inputs()
        _create_deployment(self._deployment_id, blueprint_name, inputs)
        logger.info("Deployment created successfully; installing it")
        install(self._deployment_id)
        logger.info("Installation ended successfully")
<<<<<<< HEAD
        write_environment_outputs(self._deployment_id, blueprint_name, self._outputs_file)
=======
        write_environment_outputs(self._deployment_id, self._outputs_file)
>>>>>>> 92114aa2


class CfyTerraformIntegration(CfyIntegration):
    def __init__(self, configuration, name, outputs_file, module, variables, environment, environment_mapping, **kwargs):
        CfyIntegration.__init__(self, name, outputs_file, configuration)
        self._module = module
        self._variables = variables
        self._environment = environment
        self._environment_mapping = CfyIntegration.parse_environment_mapping(
            environment_mapping)

    def integration_name(self):
        return 'terraform'

    def prepare_inputs(self):
        inputs = {
            'module_source': self._module
        }
        if self._variables:
            inputs['variables'] = read_json_or_yaml(self._variables)
        for env_var, key in [
            ('TERRAFORM_EXECUTABLE', 'terraform_executable'),
            ('TERRAFORM_PLUGINS_DIR', 'terraform_plugins_dir'),
            ('TERRAFORM_STORAGE_DIR', 'terraform_storage_dir')
        ]:
            if env_var in os.environ:
                inputs.setdefault(key, os.environ[env_var])
        env_vars = {}
        if self._environment:
            env_vars.update(read_json_or_yaml(self._environment))
        for key, value in self._environment_mapping.iteritems():
            if key in os.environ:
                env_vars[value] = os.environ[key]
        if env_vars:
            inputs['environment_variables'] = env_vars

        return inputs


class CfyARMIntegration(CfyIntegration):
    def __init__(self, configuration, name, outputs_file, resource_group, template_file, parameters_file,
                 credentials_file, location, **kwargs):
        CfyIntegration.__init__(self, name, outputs_file, configuration)
        self._resource_group = resource_group
        self._template_file = template_file
        self._parameters_file = parameters_file
        self._credentials_file = credentials_file
        self._location = location

    def integration_name(self):
        return 'arm'

    def prepare_inputs(self):
        if self._credentials_file:
            azure_creds = read_json_or_yaml(self._credentials_file)
        else:
            azure_creds = {}
        for env_var, key in [
            ('AZURE_SUBSCRIPTION_ID', 'azure_subscription_id'),
            ('AZURE_TENANT_ID', 'azure_tenant_id'),
            ('AZURE_CLIENT_ID', 'azure_client_id'),
            ('AZURE_CLIENT_SECRET', 'azure_client_secret')
        ]:
            if env_var in os.environ:
                azure_creds.setdefault(key, os.environ[env_var])

        inputs = dict(azure_creds)
        if self._location:
            inputs['location'] = self._location
        inputs['resource_group_name'] = self._resource_group
        if self._parameters_file:
            inputs['parameters'] = read_json_or_yaml(self._parameters_file)
        inputs['template'] = read_json_or_yaml(self._template_file)
        return inputs


class CfyCFNIntegration(CfyIntegration):
    def __init__(self, configuration, name, outputs_file, stack_name, template_url, bucket_name,
                 resource_name, template_file, parameters_file, credentials_file,
                 region_name, **kwargs):
        CfyIntegration.__init__(self, name, outputs_file, configuration)
        self._stack_name = stack_name
        self._template_url = template_url
        self._bucket_name = bucket_name
        self._resource_name = resource_name
        self._template_file = template_file
        self._parameters_file = parameters_file
        self._credentials_file = credentials_file
        self._region_name = region_name

    def integration_name(self):
        return 'cfn'

    def prepare_inputs(self):
        if self._credentials_file:
            aws_creds = read_json_or_yaml(self._credentials_file)
        else:
            aws_creds = {}
        for env_var, key in [
            ('AWS_ACCESS_KEY_ID', 'aws_access_key_id'),
            ('AWS_SECRET_ACCESS_KEY', 'aws_secret_access_key'),
            ('AWS_REGION', 'aws_region_name')
        ]:
            if env_var in os.environ:
                aws_creds.setdefault(key, os.environ[env_var])

        inputs = dict(aws_creds)
        if self._region_name:
            inputs['aws_region_name'] = self._region_name

        resource_config_kwargs = {}
        inputs['resource_config'] = {
            'kwargs': resource_config_kwargs
        }

        resource_config_kwargs['StackName'] = self._stack_name
        if self._parameters_file:
            parameters = read_json_or_yaml(self._parameters_file)
            resource_config_kwargs['Parameters'] = [{
                'ParameterKey': key,
                'ParameterValue': value
            } for key, value in parameters.iteritems()]
        if self._template_url:
            logger.info("Will use template from %s", self._template_url)
            resource_config_kwargs['TemplateURL'] = self._template_url
        elif self._template_file:
            logger.info("Reading stack from %s", self._template_file)
            with io.open(self._template_file, 'r', encoding='UTF-8') as f:
                resource_config_kwargs['TemplateBody'] = f.read()
        elif self._bucket_name and self._resource_name:
            # TODO: Add this to the plugin?
            template_url = "https://{}.s3.amazonaws.com/{}".format(self._bucket_name, self._resource_name)
            logger.info("Concluded URL for stack file: %s", template_url)
            resource_config_kwargs['TemplateURL'] = template_url
        else:
            raise Exception(
                "Either template URL, template body, or combination of bucket name "
                "and resource name, must be provided")
        return inputs


class CfyKubernetesIntegration(CfyIntegration):
    def __init__(
            self, configuration, name, outputs_file, gcp_credentials_file, token, token_file, master_host,
            namespace, app_definition_file, ca_cert_file, ssl_cert_file, ssl_key_file,
            skip_ssl_verification, other_options_file, validate_status, allow_node_redefinition, debug,
            **kwargs
    ):
        CfyIntegration.__init__(self, name, outputs_file,configuration)
        self._gcp_credentials_file = gcp_credentials_file
        self._token = token
        self._token_file = token_file
        self._master_host = master_host
        self._namespace = namespace
        self._app_definition_file = app_definition_file
        self._ca_cert_file = ca_cert_file
        self._ssl_cert_file = ssl_cert_file
        self._ssl_key_file = ssl_key_file
        self._skip_ssl_verification = skip_ssl_verification
        self._other_options_file = other_options_file
        self._validate_status = validate_status
        self._allow_node_redefinition = allow_node_redefinition
        self._debug = debug

    def integration_name(self):
        return 'kubernetes'

    def prepare_inputs(self):
        if sum(1 for x in [
            self._gcp_credentials_file,
            self._token_file,
            self._token
        ] if x is not None) != 1:
            raise Exception("Exactly one of (GCP credentials file, token file, token) must be provided")

        api_options = {
            "host": self._master_host,
            "verify_ssl": not self._skip_ssl_verification,
            "debug": self._debug
        }
        client_config_configuration = {
            "api_options": api_options
        }
        client_config = {
            "configuration": client_config_configuration
        }
        options = {}

        if self._other_options_file:
            options.update(
                read_json_or_yaml(self._other_options_file))

        if self._gcp_credentials_file:
            logger.info("Reading GCP credentials from %s", self._gcp_credentials_file)
            gcp_credentials = read_json_or_yaml(self._gcp_credentials_file)
            client_config["authentication"] = {
                "gcp_service_account": gcp_credentials
            }
        else:
            api_key = self._token
            if not api_key:
                logger.info("Reading API token from %s", self._token_file)
                with io.open(self._token_file, 'r', encoding='UTF-8') as f:
                    api_key = f.read()
            else:
                logger.info("Using API token provided as string")
            api_options["api_key"] = api_key

        for x, y in [
            (self._ca_cert_file, "ssl_ca_cert"),
            (self._ssl_cert_file, "cert_file"),
            (self._ssl_key_file, "key_file")
        ]:
            if x:
                api_options[y] = x

        if self._namespace:
            options["namespace"] = self._namespace

        inputs = {
            "client_config": client_config,
            "definition": read_json_or_yaml(self._app_definition_file),
            "options": options
        }
        for x, y in [
            (self._validate_status, "validate_status"),
            (self._allow_node_redefinition, "allow_node_redefinition")
        ]:
            if x is not None:
                inputs[y] = x
        return inputs


def terraform(**kwargs):
    CfyTerraformIntegration(**kwargs).execute()


def arm(**kwargs):
    CfyARMIntegration(**kwargs).execute()


def cfn(**kwargs):
    CfyCFNIntegration(**kwargs).execute()


def kubernetes(**kwargs):
    CfyKubernetesIntegration(**kwargs).execute()


def delete_deployment(name, **kwargs):
    _delete_deployment(name)


@with_client
def delete_environment(name, delete_blueprint, ignore_failure, client, **kwargs):
    logger.info(
        "Deleting environment; name=%s, delete_blueprint=%s, ignore_failure=%s",
        name, delete_blueprint, ignore_failure)
    logger.info("Running the uninstall workflow")
    uninstall(name, ignore_failure)
    # If we're asked to delete the blueprint as well, then get the blueprint
    # ID before we delete the deployment.
    if delete_blueprint:
        deployment = client.deployments.get(name)
        blueprint_id = deployment.blueprint_id
    else:
        blueprint_id = None
    logger.info("Deleting deployment")
    _delete_deployment(name)
    if blueprint_id:
        logger.info("Checking if any deployments exist for blueprint '%s'", blueprint_id)
        deployments = client.deployments.list(blueprint_id=blueprint_id)
        if deployments:
            logger.info("Found at least one more deployment; not deleting blueprint")
        else:
            logger.info("Deleting blueprint: %s", blueprint_id)
            _cfy_cli(['blueprints', 'delete', blueprint_id])


<<<<<<< HEAD
=======
@with_client
def install_or_update(
        name, blueprint_id, delete_old_blueprint, inputs_file, outputs_file,
        skip_install, skip_uninstall, skip_reinstall, install_first,
        client, **kwargs):
    logger.info("Trying to get deployment '%s'", name)
    try:
        deployment = client.deployments.get(name, _include=['blueprint_id'])
    except CloudifyClientError as ex:
        if ex.status_code != httplib.NOT_FOUND:
            raise
        logger.info("Deployment '%s' not found", name)
        create_deployment(name, blueprint_id, inputs_file)
        logger.info("Installing deployment '%s'", name)
        install(name)
    else:
        # Deployment exists
        logger.info("Deployment '%s' exists; updating it with blueprint '%s'", name, blueprint_id)
        old_blueprint_id = deployment.blueprint_id
        cmdline = ['deployments', 'update', name, '-b', blueprint_id]
        if inputs_file:
            cmdline.extend(['-i', inputs_file])
        if skip_install:
            cmdline.append('--skip-install')
        if skip_uninstall:
            cmdline.append('--skip-uninstall')
        if skip_reinstall:
            cmdline.append('--skip-reinstall')
        if install_first:
            cmdline.append('--install-first')
        _cfy_cli(cmdline)
        if delete_old_blueprint:
            logger.info("Checking if blueprint '%s' has any deployments", old_blueprint_id)
            old_blueprint_deployments = client.deployments.list(
                blueprint_id=old_blueprint_id,
                _all_tenants=True)
            if not old_blueprint_deployments:
                logger.info("Deleting blueprint '%s'", old_blueprint_id)
                _cfy_cli(['blueprints', 'delete', old_blueprint_id])
            else:
                logger.info("Blueprint '%s' still has deployments; not deleting it", old_blueprint_id)
    write_environment_outputs(name, outputs_file)


>>>>>>> 92114aa2
def cli(command, set_output, **kwargs):
    logger.info(
        "Running CLI command: %s", command
    )
    stdout_contents = _cfy_cli(command, shell=True, capture_stdout=set_output)
    if set_output:
<<<<<<< HEAD
        print("::set-output name=cli-output::%s".format(stdout_contents))
=======
        set_github_output('cli-output', stdout_contents)


def execute_workflow(name, workflow, parameters_file, **kwargs):
    logger.info(
        "Executing workflow '%s' on deployment '%s'; parameters file: %s",
        name, workflow, parameters_file or '<none>'
    )
    cmdline = ['executions', 'start', workflow, '-d', name]
    if parameters_file:
        cmdline.extend(['-p', parameters_file])
    _cfy_cli(cmdline)
>>>>>>> 92114aa2


def main():
    # This makes life easier when we need to call this script when certain
    # parameters are not required by the caller, but the caller must provide
    # *some* value due to how the CI/CD product works. For example, in CircleCI,
    # it is very difficult and cumbersome to dynamically construct a command-line
    # based on conditions. Therefore, we default certain parameters there to a certain
    # value, which is an agreed-upon representation for "I don't really want this".
    def optional_string(s):
        if s is None or s in[OMITTED_ARG, '']:
            return None
        return s

    def boolean_string(s):
        if s is None or s == '':
            return None
        lower_value = s.lower()
        if lower_value == 'true':
            return True
        if lower_value == 'false':
            return False
        raise Exception("Unrecognized boolean value: '{}'".format(s))

    def optional_existing_path(s):
        filtered = optional_string(s)
        if filtered is None:
            return None
        # Must be path to existing file.
        if not os.path.isfile(filtered):
            raise argparse.ArgumentTypeError("Path not found: {}".format(filtered))
        return filtered

    # On first glance, you may think that we should use mutually exclusive arguments
    # groups. Yeah, I know. However, note that we have to allow all argument combinations,
    # to pass through the parser, because the caller is likely to provide all parameters,
    # with some of them blank.

    deployment_update_parser = argparse.ArgumentParser(add_help=False)
    deployment_update_parser.add_argument('--skip-install', type=boolean_string)
    deployment_update_parser.add_argument('--skip-uninstall', type=boolean_string)
    deployment_update_parser.add_argument('--skip-reinstall', type=boolean_string)
    deployment_update_parser.add_argument('--install-first', type=boolean_string)

    parser = argparse.ArgumentParser()
    subparsers = parser.add_subparsers()

    # Currently empty (may add something to it soon...)
    common_parent = argparse.ArgumentParser(add_help=False)
<<<<<<< HEAD

    init_parser = subparsers.add_parser('init', parents=[common_parent])
    init_parser.set_defaults(func=init)

    create_deployment_parser = subparsers.add_parser('create-deployment', parents=[common_parent])
    create_deployment_parser.add_argument('--name', required=True)
    create_deployment_parser.add_argument('--blueprint', required=True)
    create_deployment_parser.add_argument('--inputs', dest='inputs_file', type=optional_existing_path)
=======

    init_parser = subparsers.add_parser('init', parents=[common_parent])
    init_parser.set_defaults(func=init)

    create_deployment_parser = subparsers.add_parser('create-deployment', parents=[common_parent])
    create_deployment_parser.add_argument('--name', required=True)
    create_deployment_parser.add_argument('--blueprint', required=True)
    create_deployment_parser.add_argument('--inputs-file', type=optional_existing_path)
>>>>>>> 92114aa2
    create_deployment_parser.set_defaults(func=create_deployment)

    create_environment_parser = subparsers.add_parser('create-environment', parents=[common_parent])
    create_environment_parser.add_argument('--name', required=True)
    create_environment_parser.add_argument('--blueprint', required=True)
<<<<<<< HEAD
    create_environment_parser.add_argument('--inputs', dest='inputs_file', type=optional_existing_path)
=======
    create_environment_parser.add_argument('--inputs-file', type=optional_existing_path)
>>>>>>> 92114aa2
    create_environment_parser.add_argument('--outputs-file', dest='outputs_file', type=optional_string)
    create_environment_parser.set_defaults(func=create_environment)

    delete_deployment_parser = subparsers.add_parser('delete-deployment', parents=[common_parent])
    delete_deployment_parser.add_argument('--name', required=True)
    delete_deployment_parser.set_defaults(func=delete_deployment)

    delete_environment_parser = subparsers.add_parser('delete-environment', parents=[common_parent])
    delete_environment_parser.add_argument('--name', required=True)
    delete_environment_parser.add_argument('--delete-blueprint', type=boolean_string)
    delete_environment_parser.add_argument('--ignore-failure', type=boolean_string)
    delete_environment_parser.set_defaults(func=delete_environment)

<<<<<<< HEAD
    cli_parser = subparsers.add_parser('cli', parents=[common_parent])
    cli_parser.add_argument('--command', required=True)
    cli_parser.add_argument('--set-output', action='store_true', default=False)
    cli_parser.set_defaults(func=cli)

=======
    install_or_update_parser = subparsers.add_parser('install-or-update', parents=[common_parent, deployment_update_parser])
    install_or_update_parser.add_argument('--name', required=True)
    install_or_update_parser.add_argument('--blueprint-id', required=True)
    install_or_update_parser.add_argument('--delete-old-blueprint', type=boolean_string)
    install_or_update_parser.add_argument('--inputs-file', type=optional_existing_path)
    install_or_update_parser.add_argument('--outputs-file', dest='outputs_file', type=optional_string)
    install_or_update_parser.set_defaults(func=install_or_update)

    cli_parser = subparsers.add_parser('cli', parents=[common_parent])
    cli_parser.add_argument('--command', required=True)
    cli_parser.add_argument('--set-output', type=boolean_string)
    cli_parser.set_defaults(func=cli)

    execute_workflow_parser = subparsers.add_parser('execute-workflow', parents=[common_parent])
    execute_workflow_parser.add_argument('--name', required=True)
    execute_workflow_parser.add_argument('--workflow', required=True)
    execute_workflow_parser.add_argument('--parameters-file', type=optional_string)
    execute_workflow_parser.set_defaults(func=execute_workflow)

    get_environment_data_parser = subparsers.add_parser('get-environment-data', parents=[common_parent])
    get_environment_data_parser.add_argument('--name', required=True)
    get_environment_data_parser.add_argument('--outputs-file', type=optional_string)
    get_environment_data_parser.set_defaults(func=write_environment_outputs)

>>>>>>> 92114aa2
    integrations_parent = argparse.ArgumentParser(add_help=False, parents=[common_parent])
    integrations_parent.add_argument('--name', required=True)
    integrations_parent.add_argument('--invocation-params-file', type=optional_existing_path)
    integrations_parent.add_argument('--outputs-file', type=optional_string)

    terraform_parser = subparsers.add_parser('terraform', parents=[integrations_parent])
    terraform_parser.add_argument('--module', required=True)
    terraform_parser.add_argument('--variables', type=optional_existing_path)
    terraform_parser.add_argument('--environment', type=optional_existing_path)
    terraform_parser.add_argument('--environment-mapping', nargs="*", default=[])
    terraform_parser.set_defaults(func=terraform)

    arm_parser = subparsers.add_parser('arm', parents=[integrations_parent])
    arm_parser.add_argument('--resource-group', required=True)
    arm_parser.add_argument('--template-file', required=True)
    arm_parser.add_argument('--parameters-file', type=optional_existing_path)
    arm_parser.add_argument('--credentials-file', type=optional_existing_path)
    arm_parser.add_argument('--location', type=optional_string)
    arm_parser.set_defaults(func=arm)

    cfn_parser = subparsers.add_parser('cfn', parents=[integrations_parent])
    cfn_parser.add_argument('--stack-name', required=True)
    cfn_parser.add_argument('--template-url', type=optional_string)
    cfn_parser.add_argument('--bucket-name', type=optional_string)
    cfn_parser.add_argument('--resource-name', type=optional_string)
    cfn_parser.add_argument('--template-file', type=optional_existing_path)
    cfn_parser.add_argument('--parameters-file', type=optional_existing_path)
    cfn_parser.add_argument('--credentials-file', type=optional_existing_path)
    cfn_parser.add_argument('--region-name', type=optional_string)
    cfn_parser.set_defaults(func=cfn)

    k8s_parser = subparsers.add_parser('k8s', parents=[integrations_parent])
    k8s_parser.add_argument('--gcp-credentials-file', type=optional_existing_path)
    k8s_parser.add_argument('--token', type=optional_string)
    k8s_parser.add_argument('--token-file', type=optional_existing_path)
    k8s_parser.add_argument('--master-host', required=True)
    k8s_parser.add_argument('--namespace', type=optional_string)
    k8s_parser.add_argument('--app-definition-file', required=True)
    k8s_parser.add_argument('--ca-cert-file', type=optional_existing_path)
    k8s_parser.add_argument('--ssl-cert-file', type=optional_existing_path)
    k8s_parser.add_argument('--ssl-key-file', type=optional_existing_path)
    k8s_parser.add_argument('--skip-ssl-verification', type=boolean_string)
    k8s_parser.add_argument('--other-options-file', type=optional_existing_path)
    k8s_parser.add_argument('--validate-status', type=boolean_string)
    k8s_parser.add_argument('--allow-node-redefinition', type=boolean_string)
    k8s_parser.add_argument('--debug', type=boolean_string)
    k8s_parser.set_defaults(func=kubernetes)

    args = parser.parse_args()
    vars_map = vars(args)

    # GitHub Actions currently don't allow passing environment variables
    # (such as "GITHUB_RUN_ID", which is convenient for uniqueness) as
    # action inputs. Therefore, we allow passing them as templates, and we
    # expand them here.
    if IS_GITHUB:
        for key, value in vars_map.iteritems():
            if value and isinstance(value, str):
                vars_map[key] = Template(value).substitute(os.environ)

    configuration = read_json_or_yaml('/etc/cfyci/config.yaml')
    args.func(configuration=configuration, **vars_map)


if __name__ == '__main__':
    main()<|MERGE_RESOLUTION|>--- conflicted
+++ resolved
@@ -60,13 +60,10 @@
         return yaml.load(f)
 
 
-<<<<<<< HEAD
-=======
 def set_github_output(name, value):
     print("::set-output name=%s::%s".format(name, value))
 
 
->>>>>>> 92114aa2
 def _use_ssl():
     """
     Determines if SSL should be used when communicating with Cloudify Manager.
@@ -86,16 +83,11 @@
         env[CLOUDIFY_TENANT_ENV] = DEFAULT_TENANT_NAME
     # If "trust all" is in effect, then disable this warning and
     # assume the user knows what they're doing.
-<<<<<<< HEAD
-    if _use_ssl() and get_ssl_trust_all():
-        env['PYTHONWARNINGS'] = "ignore:Unverified HTTPS request"
-=======
     ignored_warnings = ["Python 2 is no longer supported"]
     if _use_ssl() and get_ssl_trust_all():
         ignored_warnings.append("Unverified HTTPS request")
     if ignored_warnings:
         env['PYTHONWARNINGS'] = ','.join(["ignore:{}".format(x) for x in ignored_warnings])
->>>>>>> 92114aa2
     if shell:
         full_cmdline = "cfy {}".format(cmdline)
     else:
@@ -270,42 +262,26 @@
 
 
 @with_client
-<<<<<<< HEAD
-def get_environment_data(name, blueprint_id, client):
-    outputs = client.deployments.outputs.get(name)
-    capabilities = client.deployments.capabilities.get(name)
-    return {
-        "blueprint_id": blueprint_id,
-=======
 def get_environment_data(name, client):
     deployment = client.deployments.get(name, _include=['blueprint_id'])
     outputs = client.deployments.outputs.get(name)
     capabilities = client.deployments.capabilities.get(name)
     return {
         "blueprint_id": deployment.blueprint_id,
->>>>>>> 92114aa2
         "deployment_id": name,
         "outputs": outputs['outputs'],
         "capabilities": capabilities['capabilities']
     }
 
 
-<<<<<<< HEAD
-def write_environment_outputs(name, blueprint_id, outputs_file):
-=======
 def write_environment_outputs(name, outputs_file, **kwargs):
->>>>>>> 92114aa2
     if not (outputs_file or IS_GITHUB):
         return
     env_data = get_environment_data(name, blueprint_id)
     if IS_GITHUB:
         # Set the environment's data as an output.
         logger.info("Setting environment data output variable: %s", env_data)
-<<<<<<< HEAD
-        print("::set-output name=environment-data::%s".format(json.dumps(env_data)))
-=======
         set_github_output('environment-data', json.dumps(env_data))
->>>>>>> 92114aa2
     if outputs_file:
         logger.info("Writing environment data to %s", outputs_file)
         with open(outputs_file, 'w') as f:
@@ -410,11 +386,7 @@
         logger.info("Deployment created successfully; installing it")
         install(self._deployment_id)
         logger.info("Installation ended successfully")
-<<<<<<< HEAD
-        write_environment_outputs(self._deployment_id, blueprint_name, self._outputs_file)
-=======
         write_environment_outputs(self._deployment_id, self._outputs_file)
->>>>>>> 92114aa2
 
 
 class CfyTerraformIntegration(CfyIntegration):
@@ -694,8 +666,6 @@
             _cfy_cli(['blueprints', 'delete', blueprint_id])
 
 
-<<<<<<< HEAD
-=======
 @with_client
 def install_or_update(
         name, blueprint_id, delete_old_blueprint, inputs_file, outputs_file,
@@ -740,16 +710,12 @@
     write_environment_outputs(name, outputs_file)
 
 
->>>>>>> 92114aa2
 def cli(command, set_output, **kwargs):
     logger.info(
         "Running CLI command: %s", command
     )
     stdout_contents = _cfy_cli(command, shell=True, capture_stdout=set_output)
     if set_output:
-<<<<<<< HEAD
-        print("::set-output name=cli-output::%s".format(stdout_contents))
-=======
         set_github_output('cli-output', stdout_contents)
 
 
@@ -762,7 +728,6 @@
     if parameters_file:
         cmdline.extend(['-p', parameters_file])
     _cfy_cli(cmdline)
->>>>>>> 92114aa2
 
 
 def main():
@@ -812,16 +777,6 @@
 
     # Currently empty (may add something to it soon...)
     common_parent = argparse.ArgumentParser(add_help=False)
-<<<<<<< HEAD
-
-    init_parser = subparsers.add_parser('init', parents=[common_parent])
-    init_parser.set_defaults(func=init)
-
-    create_deployment_parser = subparsers.add_parser('create-deployment', parents=[common_parent])
-    create_deployment_parser.add_argument('--name', required=True)
-    create_deployment_parser.add_argument('--blueprint', required=True)
-    create_deployment_parser.add_argument('--inputs', dest='inputs_file', type=optional_existing_path)
-=======
 
     init_parser = subparsers.add_parser('init', parents=[common_parent])
     init_parser.set_defaults(func=init)
@@ -830,17 +785,12 @@
     create_deployment_parser.add_argument('--name', required=True)
     create_deployment_parser.add_argument('--blueprint', required=True)
     create_deployment_parser.add_argument('--inputs-file', type=optional_existing_path)
->>>>>>> 92114aa2
     create_deployment_parser.set_defaults(func=create_deployment)
 
     create_environment_parser = subparsers.add_parser('create-environment', parents=[common_parent])
     create_environment_parser.add_argument('--name', required=True)
     create_environment_parser.add_argument('--blueprint', required=True)
-<<<<<<< HEAD
-    create_environment_parser.add_argument('--inputs', dest='inputs_file', type=optional_existing_path)
-=======
     create_environment_parser.add_argument('--inputs-file', type=optional_existing_path)
->>>>>>> 92114aa2
     create_environment_parser.add_argument('--outputs-file', dest='outputs_file', type=optional_string)
     create_environment_parser.set_defaults(func=create_environment)
 
@@ -854,13 +804,6 @@
     delete_environment_parser.add_argument('--ignore-failure', type=boolean_string)
     delete_environment_parser.set_defaults(func=delete_environment)
 
-<<<<<<< HEAD
-    cli_parser = subparsers.add_parser('cli', parents=[common_parent])
-    cli_parser.add_argument('--command', required=True)
-    cli_parser.add_argument('--set-output', action='store_true', default=False)
-    cli_parser.set_defaults(func=cli)
-
-=======
     install_or_update_parser = subparsers.add_parser('install-or-update', parents=[common_parent, deployment_update_parser])
     install_or_update_parser.add_argument('--name', required=True)
     install_or_update_parser.add_argument('--blueprint-id', required=True)
@@ -885,7 +828,6 @@
     get_environment_data_parser.add_argument('--outputs-file', type=optional_string)
     get_environment_data_parser.set_defaults(func=write_environment_outputs)
 
->>>>>>> 92114aa2
     integrations_parent = argparse.ArgumentParser(add_help=False, parents=[common_parent])
     integrations_parent.add_argument('--name', required=True)
     integrations_parent.add_argument('--invocation-params-file', type=optional_existing_path)
